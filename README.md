# Phunky
Long read assembly for phages:
![Phage pipeline](pipeline.png)
**Figure 1:** Rough phage assembly pipeline, dotted line indicates where processing begins.

[![Python](https://img.shields.io/badge/python-3670A0?style=for-the-badge&logo=python&logoColor=ffdd54)](https://pypi.org/project/phunky/)

## Install dependencies
1. Download the yml environment file:
```
wget https://anaconda.org/JoshIszatt/phunky/2024.05.24.145220/download/phunky.yml
```

2. Create the environment
```
conda env create --file phunky.yml
```

3. Activate the environment:
```
conda activate phunky
```

4. Install phunky pipeline:
```
pip install phunky
```

5. Optional: Setup the checkv database 
```
checkv download_database /path/to/checkv-db
```

```
export CHECKVDB=/path/to/checkv-db
```

## Usage
Open a python terminal and enter:
```py
import phunky
dir(phunky)
```

Quick phage assembly:

```py
import phunky

phunky.assembly_pipeline('example_reads.bam', 'output_directory/')
```

Batch phage assembly:
```py
import phunky
phunky.batch_assembly_pipeline('reads_directory/', 'output_directory/')
```

## Citation:
There is a CITATION file in this repository (.CFF), however Phanta may also be cited like so:
```
Iszatt JJ. PHUNKY long read assembly pipeline. Published online June 2024. Version <VERSION>. Accessed <ACCESS DATE>. https://github.com/JoshuaIszatt/phunky```
<<<<<<< HEAD
```
=======
>>>>>>> 3e012dbf

## Dependencies:
  - python>=3
  - checkv==1.0.3
  - biopython==1.83
  - bbmap==39.06
  - pandas==2.2.1
  - matplotlib==3.8.4
  - flye==2.9.3
  - porechop_abi==0.5.0
  - nanoplot==1.42.0
  - filtlong==0.2.1


## General todo
* Create conda distribution
* Add hash key function<|MERGE_RESOLUTION|>--- conflicted
+++ resolved
@@ -59,11 +59,8 @@
 ## Citation:
 There is a CITATION file in this repository (.CFF), however Phanta may also be cited like so:
 ```
-Iszatt JJ. PHUNKY long read assembly pipeline. Published online June 2024. Version <VERSION>. Accessed <ACCESS DATE>. https://github.com/JoshuaIszatt/phunky```
-<<<<<<< HEAD
+Iszatt JJ. PHUNKY long read assembly pipeline. Published online June 2024. Version <VERSION>. Accessed <ACCESS DATE>. https://github.com/JoshuaIszatt/phunky
 ```
-=======
->>>>>>> 3e012dbf
 
 ## Dependencies:
   - python>=3
